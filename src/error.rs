--- conflicted
+++ resolved
@@ -12,13 +12,9 @@
 use serde::{Deserialize, Serialize};
 
 /// Error type for Argon2 errors.
-<<<<<<< HEAD
-#[derive(Debug, PartialEq)]
+#[derive(Clone, Debug, PartialEq)]
 #[cfg_attr(feature = "serde", derive(Serialize, Deserialize))]
 #[cfg_attr(feature = "serde", serde(rename_all = "snake_case"))]
-=======
-#[derive(Clone, Debug, PartialEq)]
->>>>>>> ebe85afe
 pub enum Error {
     /// The output (hash) is too short (minimum is 4).
     OutputTooShort,
